--- conflicted
+++ resolved
@@ -67,11 +67,7 @@
           path: target/i686-pc-windows-msvc/release/*.exe
 
   OSX-app:
-<<<<<<< HEAD
-    runs-on: macos-13 # X86 since M1 can use rosetta to run this
-=======
     runs-on: macos-latest # X86 since M1 can use rosetta to run this
->>>>>>> f93cae85
     steps:
       - uses: actions/checkout@v3
       - run: |
@@ -81,20 +77,11 @@
         run: cargo install cargo-bundle
       - uses: Swatinem/rust-cache@v2
       - name: Build executable
-<<<<<<< HEAD
-        run: |
-          cd config_app
-          ln -s ../target target
-          cargo bundle --release
-          ls target/release/bundle/
-      - uses: actions/upload-artifact@v4
-=======
         working-directory: ./config_app
         run: |
           cargo bundle --release
           ls target/release/bundle/
-      - uses: actions/upload-artifact@v3
->>>>>>> f93cae85
+      - uses: actions/upload-artifact@v4
         with:
           name: config-app-osx
           path: target/release/bundle/osx/*.app
